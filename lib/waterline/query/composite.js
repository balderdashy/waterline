/**
* Composite Queries
*/

var async = require('async'),
_ = require('lodash'),
usageError = require('../utils/usageError'),
utils = require('../utils/helpers'),
normalize = require('../utils/normalize'),
Deferred = require('./deferred'),
hasOwnProperty = utils.object.hasOwnProperty;

module.exports = {

  /**
  * Find or Create a New Record
  *
  * @param {Object} search criteria
  * @param {Object} values to create if no record found
  * @param {Function} callback
  * @return Deferred object if no callback
  */

  findOrCreate: function(criteria, values, cb) {
    var self = this;

    if(typeof values === 'function') {
      cb = values;
      values = null;
    }

    // If no criteria is specified, bail out with a vengeance.
    var usage = utils.capitalize(this.identity) + '.findOrCreate([criteria], values, callback)';
    if(typeof cb == 'function' && (!criteria || criteria.length === 0)) {
      return usageError('No criteria option specified!', usage, cb);
    }

    // Normalize criteria
    criteria = normalize.criteria(criteria);
    // If no values were specified, use criteria
    if (!values) values = criteria.where ? criteria.where : criteria;

    // Return Deferred or pass to adapter
    if(typeof cb !== 'function') {
      return new Deferred(this, this.findOrCreate, criteria, values);
    }

    // This is actually an implicit call to findOrCreateEach
    if(Array.isArray(criteria) && Array.isArray(values)) {
      return this.findOrCreateEach(criteria, values, cb);
    }

    if(typeof cb !== 'function') return usageError('Invalid callback specified!', usage, cb);

    // Try a find first.
    this.find(criteria).exec(function(err, results) {
      if (err) return cb(err);

      if (results && results.length !== 0) {

        // Unserialize values
        results = self._transformer.unserialize(results[0]);

        // Return an instance of Model
        var model = new self._model(results);
        return cb(null, model);
      }

      // Create a new record if nothing is found.
      self.create(values).exec(function(err, result) {
        if(err) return cb(err);
        return cb(null, result);
      });
    });
  },

  /**
  * Finds and Updates a Record. If upsert is passed also creates it when it does
  * not find it.
  *
  * @param {Object} criteria search criteria
  * @param {Object} values values to update if record found
  * @param {Object} [options]
  * @param {Boolean} [options.upsert] If true, creates the object if not found
  * @param {Boolean} [options.new] If true returns the newly created object, otherwise
<<<<<<< HEAD
  * returns either the model before it was updated/created. Defaults to true.
=======
  * returns either the model before it was updated/created
>>>>>>> 3bb74a9c
  * @param {Boolean} [options.mergeArrays] If true, merges any arrays passed in values
  * @param {Function} [cb] callback
  * @return Deferred object if no callback is given
  */
<<<<<<< HEAD
  findAndModify: function(criteria, values, options, cb) {
=======
  findAndModify: function(criteria, values, options, cb){
>>>>>>> 3bb74a9c
    var self = this;

    if(typeof options === 'function') {
      cb = options;
      // set default values
      options = {
        upsert: false,
        new: false,
        mergeArrays: false
      };
    }

<<<<<<< HEAD
    if (typeof values === 'function') {
      cb = values;
      values = null
    }

    options = options || { };

    if (!('new' in options)) {
      options.new = true;
    }

=======
>>>>>>> 3bb74a9c
    // If no criteria is specified, bail out with a vengeance.
    var usage = utils.capitalize(this.identity) + '.findAndModify([criteria], values, upsert, new, callback)';
    if(typeof cb == 'function' && (!criteria || criteria.length === 0)) {
      return usageError('No criteria option specified!', usage, cb);
    }

    // If no values are specified, bail out with a vengeance.
    usage = utils.capitalize(this.identity) + '.findAndModify(criteria, [values], upsert, new, callback)';
    if(typeof cb == 'function' && (!values || values.length === 0)) {
      return usageError('No values option specified!', usage, cb);
    }

    // Normalize criteria
    criteria = normalize.criteria(criteria);

    // Return Deferred or pass to adapter
    if(typeof cb !== 'function') {
      return new Deferred(this, this.findAndModify, criteria, values, options);
    }

    // If an array of length 1 is passed convert, otherwise call findAndModifyEach
    if(Array.isArray(criteria) && Array.isArray(values)) {
      if (criteria.length > 1 && values.length > 1) {
        // return usageError('Passing an array of models is not supported yet!', usage, cb);
        return this.findAndModifyEach(criteria, values, options, cb);
      } else {
        criteria = criteria[0];
        values = values[0];
      }
    }

    // if(typeof cb !== 'function') return usageError('Invalid callback specified!', usage, cb);

    // Try a find first.
    this.find(criteria).exec(function(err, results) {
      if (err) return cb(err);

      if (results && results.length !== 0) {

        if (options.mergeArrays) {
          var resultKeys = Object.keys(results);
          //Loop over all the results to see if it contains an array
          for (var i = 0; i < resultKeys.length; i++) {
            //if an array was found check if it is also a given array in values
            //before merging them
            if (Array.isArray(results)) {
              if (resultKeys[i] in values && Array.isArray(values[resultKeys[i]])) {
                //now update the values array
                values[resultKeys[i]] = results[resultKeys[i]].concat(values[[resultKeys[i]]]);
              }
            }
          }
        }

        //Then update
        self.update(criteria, values).exec(function(err, updatedResults) {
          // if new is given return the model after it has been updated
          if (options.new) {
            // Unserialize values
            results = self._transformer.unserialize(updatedResults[0]);
          } else {
            // Unserialize values
            results = self._transformer.unserialize(results[0]);
          }


          // Return an instance of Model
          var model = new self._model(results);
          return cb(null, results);
        });
      } else if (options.upsert) {
        // Create a new record if nothing is found and upsert is true.
        self.create(values).exec(function(err, result) {
          if(err) return cb(err);

          // if new is given return the model after it has been created
          //an empty array otherwise
          if (options.new) {
            return cb(null, result);
          } else {
            return cb(null, []);
          }
        });
      } else {
        return cb(null, []);
      }
    });
  }

};<|MERGE_RESOLUTION|>--- conflicted
+++ resolved
@@ -83,20 +83,13 @@
   * @param {Object} [options]
   * @param {Boolean} [options.upsert] If true, creates the object if not found
   * @param {Boolean} [options.new] If true returns the newly created object, otherwise
-<<<<<<< HEAD
   * returns either the model before it was updated/created. Defaults to true.
-=======
-  * returns either the model before it was updated/created
->>>>>>> 3bb74a9c
   * @param {Boolean} [options.mergeArrays] If true, merges any arrays passed in values
   * @param {Function} [cb] callback
   * @return Deferred object if no callback is given
   */
-<<<<<<< HEAD
+
   findAndModify: function(criteria, values, options, cb) {
-=======
-  findAndModify: function(criteria, values, options, cb){
->>>>>>> 3bb74a9c
     var self = this;
 
     if(typeof options === 'function') {
@@ -109,7 +102,6 @@
       };
     }
 
-<<<<<<< HEAD
     if (typeof values === 'function') {
       cb = values;
       values = null
@@ -121,8 +113,6 @@
       options.new = true;
     }
 
-=======
->>>>>>> 3bb74a9c
     // If no criteria is specified, bail out with a vengeance.
     var usage = utils.capitalize(this.identity) + '.findAndModify([criteria], values, upsert, new, callback)';
     if(typeof cb == 'function' && (!criteria || criteria.length === 0)) {
