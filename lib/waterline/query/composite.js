--- conflicted
+++ resolved
@@ -88,10 +88,7 @@
   * @param {Function} [cb] callback
   * @return Deferred object if no callback is given
   */
-<<<<<<< HEAD
-=======
-
->>>>>>> 43a096ff
+
   findAndModify: function(criteria, values, options, cb) {
     var self = this;
 
