--- conflicted
+++ resolved
@@ -18,15 +18,12 @@
 
       // Don't override keys that already exists
       if(hop(self, key)) return;
-<<<<<<< HEAD
-=======
 
       // Don't override a property, only functions
       if(typeof adapter[key] != 'function')  {
 				self[key] = adapter[key];
 				return;
 			}
->>>>>>> 0f293c4e
 
       // Apply the Function with passed in args and set this.identity as
       // the first argument
