/**
 * Module Dependencies
 */

var async = require('async');
var _ = require('lodash');
var utils = require('../../utils/helpers');
var Deferred = require('../deferred');
var callbacks = require('../../utils/callbacksRunner');
var nestedOperations = require('../../utils/nestedOperations');
var hop = utils.object.hasOwnProperty;


/**
 * Create a new record
 *
 * @param {Object || Array} values for single model or array of multiple values
 * @param {Function} callback
 * @return Deferred object if no callback
 */

module.exports = function(values, cb) {

  var self = this;

  // Handle Deferred where it passes criteria first
  if (arguments.length === 3) {
    var args = Array.prototype.slice.call(arguments);
    cb = args.pop();
    values = args.pop();
  }

  // Loop through values and pull out any buffers before cloning
  var bufferValues = {};

  _.each(_.keys(values), function(key) {
    if (Buffer.isBuffer(values[key])) {
      bufferValues[key] = values[key];
    }
  });

  values = _.cloneDeep(values) || {};

  // Replace clone keys with the buffer values
  _.each(_.keys(bufferValues), function(key) {
    values[key] = bufferValues[key];
  });

  // Remove all undefined values
  if (_.isArray(values)) {
    values = _.remove(values, undefined);
  }

  // Return Deferred or pass to adapter
  if (typeof cb !== 'function') {
    return new Deferred(this, this.create, {}, values);
  }


  // Handle Array of values
  if (Array.isArray(values)) {
    return this.createEach(values, cb);
  }

  // Process Values
  var valuesObject = processValues.call(this, values);

  // Create any of the belongsTo associations and set the foreign key values
  createBelongsTo.call(this, valuesObject, function(err) {
    if (err) return cb(err);

    beforeCallbacks.call(self, valuesObject, function(err) {
      if (err) return cb(err);
      createValues.call(self, valuesObject, cb);
    });
  });
};


/**
 * Process Values
 *
 * @param {Object} values
 * @return {Object}
 */

function processValues(values) {

  // Set Default Values if available
  for (var key in this.attributes) {
    if ((!hop(values, key) || values[key] === undefined) && hop(this.attributes[key], 'defaultsTo')) {
      var defaultsTo = this.attributes[key].defaultsTo;
      values[key] = typeof defaultsTo === 'function' ? defaultsTo.call(values) : _.clone(defaultsTo);
    }
  }

  // Pull out any associations in the values
  var _values = _.cloneDeep(values);
  var associations = nestedOperations.valuesParser.call(this, this.identity, this.waterline.schema, values);

  // Replace associated models with their foreign key values if available.
  // Unless the association has a custom primary key (we want to create the object)
  values = nestedOperations.reduceAssociations.call(this, this.identity, this.waterline.schema, values, 'create');

  // Cast values to proper types (handle numbers as strings)
  values = this._cast.run(values);

  return { values: values, originalValues: _values, associations: associations };
}

/**
 * Create BelongsTo Records
 *
 */

function createBelongsTo(valuesObject, cb) {
  var self = this;

  async.each(valuesObject.associations.models, function(item, next) {

    // Check if value is an object. If not don't try and create it.
    if (!_.isPlainObject(valuesObject.values[item])) return next();

    // Check for any transformations
    var attrName = hop(self._transformer._transformations, item) ? self._transformer._transformations[item] : item;

    var attribute = self._schema.schema[attrName];
    var modelName;

    if (hop(attribute, 'collection')) modelName = attribute.collection;
    if (hop(attribute, 'model')) modelName = attribute.model;
    if (!modelName) return next();

    var model = self.waterline.collections[modelName];
    var pkValue = valuesObject.originalValues[item][model.primaryKey];

    var criteria = {};
    criteria[model.primaryKey] = pkValue;

    // If a pkValue if found, do a findOrCreate and look for a record matching the pk.
    var query;
    if (pkValue) {
      query = model.findOrCreate(criteria, valuesObject.values[item]);
    } else {
      query = model.create(valuesObject.values[item]);
    }

    query.exec(function(err, val) {
      if (err) return next(err);

      // attach the new model's pk value to the original value's key
      var pk = val[model.primaryKey];

      valuesObject.values[item] = pk;
      next();
    });

  }, cb);
}

/**
 * Run Before* Lifecycle Callbacks
 *
 * @param {Object} valuesObject
 * @param {Function} cb
 */

function beforeCallbacks(valuesObject, cb) {
  var self = this;

  async.series([

    // Run Validation with Validation LifeCycle Callbacks
    function(cb) {
      callbacks.validate(self, valuesObject.values, false, cb);
    },

    // Before Create Lifecycle Callback
    function(cb) {
      callbacks.beforeCreate(self, valuesObject.values, cb);
    }

  ], cb);

}

/**
 * Create Parent Record and any associated values
 *
 * @param {Object} valuesObject
 * @param {Function} cb
 */

function createValues(valuesObject, cb) {
  var self = this;

  // Automatically add updatedAt and createdAt (if enabled)
<<<<<<< HEAD
  if (self.autoCreatedAt && !valuesObject.values.createdAt) {
    valuesObject.values.createdAt = new Date();
  }

  if (self.autoUpdatedAt && !valuesObject.values.updatedAt) {
    valuesObject.values.updatedAt = new Date();
=======
  if(self.autoCreatedAt) {
    if(!valuesObject.values[self.autoCreatedAt]) {
      valuesObject.values[self.autoCreatedAt] = new Date();
    }
  }

  if(self.autoUpdatedAt) {
    if(!valuesObject.values[self.autoUpdatedAt]) {
      valuesObject.values[self.autoUpdatedAt] = new Date();
    }
>>>>>>> 70e14673
  }

  // Transform Values
  valuesObject.values = self._transformer.serialize(valuesObject.values);

  // Clean attributes
  valuesObject.values = self._schema.cleanValues(valuesObject.values);

  // Pass to adapter here
  self.adapter.create(valuesObject.values, function(err, values) {
    if (err) {
      if (typeof err === 'object') { err.model = self._model.globalId; }
      return cb(err);
    }

    // Unserialize values
    values = self._transformer.unserialize(values);

    // If no associations were used, run after
    if (valuesObject.associations.collections.length === 0) return after(values);

    var parentModel = new self._model(values);
    nestedOperations.create.call(self, parentModel, valuesObject.originalValues, valuesObject.associations.collections, function(err) {
      if (err) return cb(err);

      return after(parentModel.toObject());
    });


    function after(values) {

      // Run After Create Callbacks
      callbacks.afterCreate(self, values, function(err) {
        if (err) return cb(err);

        // Return an instance of Model
        var model = new self._model(values);
        cb(null, model);
      });
    }

  });
}<|MERGE_RESOLUTION|>--- conflicted
+++ resolved
@@ -195,14 +195,6 @@
   var self = this;
 
   // Automatically add updatedAt and createdAt (if enabled)
-<<<<<<< HEAD
-  if (self.autoCreatedAt && !valuesObject.values.createdAt) {
-    valuesObject.values.createdAt = new Date();
-  }
-
-  if (self.autoUpdatedAt && !valuesObject.values.updatedAt) {
-    valuesObject.values.updatedAt = new Date();
-=======
   if(self.autoCreatedAt) {
     if(!valuesObject.values[self.autoCreatedAt]) {
       valuesObject.values[self.autoCreatedAt] = new Date();
@@ -213,7 +205,6 @@
     if(!valuesObject.values[self.autoUpdatedAt]) {
       valuesObject.values[self.autoUpdatedAt] = new Date();
     }
->>>>>>> 70e14673
   }
 
   // Transform Values
