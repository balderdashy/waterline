--- conflicted
+++ resolved
@@ -3,50 +3,11 @@
  */
 
 var _ = require('@sailshq/lodash');
-<<<<<<< HEAD
-var parley = require('parley');
-=======
 var buildOmen = require('../utils/query/build-omen');
 var forgeAdapterError = require('../utils/query/forge-adapter-error');
->>>>>>> a7cad817
 var forgeStageTwoQuery = require('../utils/query/forge-stage-two-query');
 var forgeStageThreeQuery = require('../utils/query/forge-stage-three-query');
-
-
-// - - - - - - - - - - - - - - - - - - - - - - - - - - - - - - - - - - - -
-// FUTURE: Check the performance on the way it is now with parley.
-// If it's at least as good as it was before in Sails/WL <= v0.12, then
-// no worries, we'll leave it exactly as it is.
-//
-// BUT, if it turns out that performance is significantly worse because
-// of dynamic binding of custom methods, then instead...
-//
-// * * * * * * * * * * * * * * * * * * * * * * * * * * * *
-// (1) Do something like this right up here:
-// ```
-// parley = parley.customize(function (done){
-//   ...most of the implementation...
-// }, {
-//   ...custom Deferred methods here...
-// });
-// ```
-// * * * * * * * * * * * * * * * * * * * * * * * * * * * *
-//
-//
-// * * * * * * * * * * * * * * * * * * * * * * * * * * * *
-// (2) And then the code down below becomes something like:
-// ```
-// var deferredMaybe = parley(explicitCbMaybe);
-// return deferrredMaybe;
-// ```
-// * * * * * * * * * * * * * * * * * * * * * * * * * * * *
-//
-// > Note that the cost of this approach is that neither the implementation
-// > nor the custom deferred methods can access closure scope.  It's hard to
-// > say whether the perf. boost is worth the extra complexity, so again, it's
-// > only worth looking into this further when/if we find out it is necessary.
-//
-// - - - - - - - - - - - - - - - - - - - - - - - - - - - - - - - - - - - -
+var Deferred = require('../utils/query/deferred');
 
 
 /**
@@ -74,14 +35,14 @@
  *        For internal use.
  *        (A dictionary of query keys.)
  *
- * @param {Function?} explicitCbMaybe
+ * @param {Function?} done
  *        Callback function to run when query has either finished successfully or errored.
  *        (If unspecified, will return a Deferred object instead of actually doing anything.)
  *
  * @param {Ref?} meta
  *     For internal use.
  *
- * @returns {Ref?} Deferred object if no explicit callback was provided
+ * @returns {Ref?} Deferred object if no `done` callback was provided
  *
  * - - - - - - - - - - - - - - - - - - - - - - - - - - - - - - - - - - - - - - - - - - - - - - - - - - - - - - - - - -
  *
@@ -97,7 +58,7 @@
  * - - - - - - - - - - - - - - - - - - - - - - - - - - - - - - - - - - - - - - - - - - - - - - - - - - - - - - - - - -
  */
 
-module.exports = function count( /* criteria?, moreQueryKeys?, explicitCbMaybe?, meta? */ ) {
+module.exports = function count( /* criteria?, moreQueryKeys?, done?, meta? */ ) {
 
   // Set up a few, common local vars for convenience / familiarity.
   var WLModel = this;
@@ -122,11 +83,11 @@
   //    ╚═══╝  ╚═╝  ╚═╝╚═╝  ╚═╝╚═╝╚═╝  ╚═╝╚═════╝ ╚═╝ ╚═════╝╚══════╝
   //
 
-  // The explicit callback, if one was provided.
-  var explicitCbMaybe;
+  // The `done` callback, if one was provided.
+  var done;
 
   // Handle the various supported usage possibilities
-  // (locate the `explicitCbMaybe` callback, and extend the `query` dictionary)
+  // (locate the `done` callback, and extend the `query` dictionary)
   //
   // > Note that we define `args` so that we can insulate access
   // > to the arguments provided to this function.
@@ -149,16 +110,16 @@
 
     // Handle double meaning of second argument:
     //
-    // • count(..., moreQueryKeys, explicitCbMaybe, _meta)
+    // • count(..., moreQueryKeys, done, _meta)
     var is2ndArgDictionary = (_.isObject(args[1]) && !_.isFunction(args[1]) && !_.isArray(args[1]));
     if (is2ndArgDictionary) {
       _moreQueryKeys = args[1];
-      explicitCbMaybe = args[2];
+      done = args[2];
       _meta = args[3];
     }
-    // • count(..., explicitCbMaybe, _meta)
+    // • count(..., done, _meta)
     else {
-      explicitCbMaybe = args[1];
+      done = args[1];
       _meta = args[2];
     }
 
@@ -183,8 +144,7 @@
 
 
 
-  // Old:
-  // - - - - - - - - - - - - - - - - - - - - - - - - - - - - - - - - - - - - - - - - - - - - - - - -
+
   //  ██████╗ ███████╗███████╗███████╗██████╗
   //  ██╔══██╗██╔════╝██╔════╝██╔════╝██╔══██╗
   //  ██║  ██║█████╗  █████╗  █████╗  ██████╔╝
@@ -206,75 +166,14 @@
   //  │───  │├┤   ├┬┘├┤ │  ├┤ └┐┌┘├─┤│││ │   ───│
   //  └─    ┴└    ┴└─└─┘┴─┘└─┘ └┘ ┴ ┴┘└┘ ┴     ─┘
   // If a callback function was not specified, then build a new `Deferred` and bail now.
+  //
   // > This method will be called AGAIN automatically when the Deferred is executed.
   // > and next time, it'll have a callback.
-  // if (!explicitCbMaybe) {
-  //   return new Deferred(WLModel, count, query);
-  // } // --•
-  // - - - - - - - - - - - - - - - - - - - - - - - - - - - - - - - - - - - - - - - - - - - - - - - -
-
-
-<<<<<<< HEAD
-
-  // New:
-  var deferredMaybe = parley(function (done){
-
-    // Otherwise, IWMIH, we know that a callback was specified.
-    // So...
-    //
-    //  ███████╗██╗  ██╗███████╗ ██████╗██╗   ██╗████████╗███████╗
-    //  ██╔════╝╚██╗██╔╝██╔════╝██╔════╝██║   ██║╚══██╔══╝██╔════╝
-    //  █████╗   ╚███╔╝ █████╗  ██║     ██║   ██║   ██║   █████╗
-    //  ██╔══╝   ██╔██╗ ██╔══╝  ██║     ██║   ██║   ██║   ██╔══╝
-    //  ███████╗██╔╝ ██╗███████╗╚██████╗╚██████╔╝   ██║   ███████╗
-    //  ╚══════╝╚═╝  ╚═╝╚══════╝ ╚═════╝ ╚═════╝    ╚═╝   ╚══════╝
-
-    //  ╔═╗╔═╗╦═╗╔═╗╔═╗  ┌─┐┌┬┐┌─┐┌─┐┌─┐  ┌┬┐┬ ┬┌─┐  ┌─┐ ┬ ┬┌─┐┬─┐┬ ┬
-    //  ╠╣ ║ ║╠╦╝║ ╦║╣   └─┐ │ ├─┤│ ┬├┤    │ ││││ │  │─┼┐│ │├┤ ├┬┘└┬┘
-    //  ╚  ╚═╝╩╚═╚═╝╚═╝  └─┘ ┴ ┴ ┴└─┘└─┘   ┴ └┴┘└─┘  └─┘└└─┘└─┘┴└─ ┴
-    //
-    // Forge a stage 2 query (aka logical protostatement)
-    try {
-      forgeStageTwoQuery(query, orm);
-    } catch (e) {
-      switch (e.code) {
-
-        case 'E_INVALID_CRITERIA':
-        case 'E_INVALID_META':
-          return done(e);
-          // ^ when the standard usage error is good enough as-is, without any further customization
-
-        case 'E_NOOP':
-          return done(undefined, 0);
-
-        default:
-          return done(e);
-          // ^ when an internal, miscellaneous, or unexpected error occurs
-      }
-    } // >-•
-
-
-    //  ╔═╗╔═╗╦═╗╔═╗╔═╗  ┌─┐┌┬┐┌─┐┌─┐┌─┐  ┌┬┐┬ ┬┬─┐┌─┐┌─┐  ┌─┐ ┬ ┬┌─┐┬─┐┬ ┬
-    //  ╠╣ ║ ║╠╦╝║ ╦║╣   └─┐ │ ├─┤│ ┬├┤    │ ├─┤├┬┘├┤ ├┤   │─┼┐│ │├┤ ├┬┘└┬┘
-    //  ╚  ╚═╝╩╚═╚═╝╚═╝  └─┘ ┴ ┴ ┴└─┘└─┘   ┴ ┴ ┴┴└─└─┘└─┘  └─┘└└─┘└─┘┴└─ ┴
-    try {
-      query = forgeStageThreeQuery({
-        stageTwoQuery: query,
-        identity: modelIdentity,
-        transformer: WLModel._transformer,
-        originalModels: orm.collections
-      });
-    } catch (e) { return done(e); }
-
-
-    //  ┌─┐┌─┐┌┐┌┌┬┐  ┌┬┐┌─┐  ╔═╗╔╦╗╔═╗╔═╗╔╦╗╔═╗╦═╗
-    //  └─┐├┤ │││ ││   │ │ │  ╠═╣ ║║╠═╣╠═╝ ║ ║╣ ╠╦╝
-    //  └─┘└─┘┘└┘─┴┘   ┴ └─┘  ╩ ╩═╩╝╩ ╩╩   ╩ ╚═╝╩╚═
-    // Grab the appropriate adapter method and call it.
-    var adapter = WLModel._adapter;
-    if (!adapter.count) {
-      return done(new Error('Cannot complete query: The adapter used by this model (`' + modelIdentity + '`) doesn\'t support the `'+query.method+'` method.'));
-=======
+  if (!done) {
+    return new Deferred(WLModel, count, query);
+  } // --•
+
+
   // Otherwise, IWMIH, we know that a callback was specified.
   // So...
   //
@@ -336,44 +235,10 @@
     if (err) {
       err = forgeAdapterError(err, omen, 'count', modelIdentity, orm);
       return done(err);
->>>>>>> a7cad817
-    }
-
-    adapter.count(WLModel.datastore, query, function _afterTalkingToAdapter(err, numRecords) {
-      if (err) {
-
-        if (!_.isError(err)) {
-          return done(new Error(
-            'If an error is sent back from the adapter, it should always be an Error instance.  '+
-            'But instead, got: '+util.inspect(err, {depth:5})+''
-          ));
-        }//-•
-
-        // Attach the identity of this model (for convenience).
-        err.modelIdentity = modelIdentity;
-        return done(err);
-      }
-
-      return done(undefined, numRecords);
-
-    });//</adapter.count()>
-  }, explicitCbMaybe, {
-
-    // - - - - - - - - - - - - - - - - - - - - - - - - - - - - - - - - - - - - - - - - - - - -
-    // See "FUTURE" note at the top of this file for context about what's going on here.
-    // - - - - - - - - - - - - - - - - - - - - - - - - - - - - - - - - - - - - - - - - - - - -
-    where: function(){
-      // TODO
-      return deferredMaybe;
-    },
-    etc: function(){
-      // TODO
-      return deferredMaybe;
-    },
-
-  });//</ parley() >
-
-
-  return deferredMaybe;
+    }
+
+    return done(undefined, numRecords);
+
+  });//</adapter.count()>
 
 };