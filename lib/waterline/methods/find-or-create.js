/**
 * Module dependencies
 */

var _ = require('@sailshq/lodash');
var flaverr = require('flaverr');
// var buildOmen = require('../utils/query/build-omen');
var Deferred = require('../utils/query/deferred');
var forgeStageTwoQuery = require('../utils/query/forge-stage-two-query');


/**
 * findOrCreate()
 *
 * Find the record matching the specified criteria.  If no record exists or more
 * than one record matches the criteria, an error will be returned.
 *
 * ```
 * // Ensure an a pet with type dog exists
 * PetType.findOrCreate({ type: 'dog' }, { name: 'Pretend pet type', type: 'dog' })
 * .exec(function(err, petType, wasCreated) {
 *   // ...
 * });
 * ```
 *
 * - - - - - - - - - - - - - - - - - - - - - - - - - - - - - - - - - - - - - - - - - - - - - - - - - - - - - - - - - -
 *
 * Usage without deferred object:
 * ================================================
 *
 * @param {Dictionary?} criteria
 *
 * @param {Dictionary} newRecord
 *
 * @param {Function?} done
 *        Callback function to run when query has either finished successfully or errored.
 *        (If unspecified, will return a Deferred object instead of actually doing anything.)
 *
 * @param {Ref?} meta
 *     For internal use.
 *
 * @returns {Ref?} Deferred object if no `done` callback was provided
 *
 * - - - - - - - - - - - - - - - - - - - - - - - - - - - - - - - - - - - - - - - - - - - - - - - - - - - - - - - - - -
 *
 * The underlying query keys:
 * ==============================
 *
 * @qkey {Dictionary?} criteria
 * @qkey {Dictionary?} newRecord
 *
 * @qkey {Dictionary?} meta
 * @qkey {String} using
 * @qkey {String} method
 *
 * - - - - - - - - - - - - - - - - - - - - - - - - - - - - - - - - - - - - - - - - - - - - - - - - - - - - - - - - - -
 */

module.exports = function findOrCreate( /* criteria?, newRecord?, done?, meta? */ ) {

  // Set up a few, common local vars for convenience / familiarity.
  var WLModel = this;
  var orm = this.waterline;
  var modelIdentity = this.identity;

  // // TODO:
  // // Build an omen for potential use in an asynchronous callback below.
  // var omen = buildOmen(findOrCreate);

  // Build query w/ initial, universal keys.
  var query = {
    method: 'findOrCreate',
    using: modelIdentity
  };


  //  ██╗   ██╗ █████╗ ██████╗ ██╗ █████╗ ██████╗ ██╗ ██████╗███████╗
  //  ██║   ██║██╔══██╗██╔══██╗██║██╔══██╗██╔══██╗██║██╔════╝██╔════╝
  //  ██║   ██║███████║██████╔╝██║███████║██║  ██║██║██║     ███████╗
  //  ╚██╗ ██╔╝██╔══██║██╔══██╗██║██╔══██║██║  ██║██║██║     ╚════██║
  //   ╚████╔╝ ██║  ██║██║  ██║██║██║  ██║██████╔╝██║╚██████╗███████║
  //    ╚═══╝  ╚═╝  ╚═╝╚═╝  ╚═╝╚═╝╚═╝  ╚═╝╚═════╝ ╚═╝ ╚═════╝╚══════╝
  //

  // The `done` callback, if one was provided.
  var done;

  // Handle the various supported usage possibilities
  // (locate the `done` callback, and extend the `query` dictionary)
  //
  // > Note that we define `args` so that we can insulate access
  // > to the arguments provided to this function.
  var args = arguments;
  (function _handleVariadicUsage() {
    // The metadata container, if one was provided.
    var _meta;

    // Handle first argument:
    //
    // • findOrCreate(criteria, ...)
    query.criteria = args[0];

    // Handle second argument:
    //
    // • findOrCreate(criteria, newRecord)
    query.newRecord = args[1];

    done = args[2];
    _meta = args[3];

    // Fold in `_meta`, if relevant.
    if (_meta) {
      query.meta = _meta;
    } // >-

  })();



  //  ██████╗ ███████╗███████╗███████╗██████╗
  //  ██╔══██╗██╔════╝██╔════╝██╔════╝██╔══██╗
  //  ██║  ██║█████╗  █████╗  █████╗  ██████╔╝
  //  ██║  ██║██╔══╝  ██╔══╝  ██╔══╝  ██╔══██╗
  //  ██████╔╝███████╗██║     ███████╗██║  ██║
  //  ╚═════╝ ╚══════╝╚═╝     ╚══════╝╚═╝  ╚═╝
  //
  //   ██╗███╗   ███╗ █████╗ ██╗   ██╗██████╗ ███████╗██╗
  //  ██╔╝████╗ ████║██╔══██╗╚██╗ ██╔╝██╔══██╗██╔════╝╚██╗
  //  ██║ ██╔████╔██║███████║ ╚████╔╝ ██████╔╝█████╗   ██║
  //  ██║ ██║╚██╔╝██║██╔══██║  ╚██╔╝  ██╔══██╗██╔══╝   ██║
  //  ╚██╗██║ ╚═╝ ██║██║  ██║   ██║   ██████╔╝███████╗██╔╝
  //   ╚═╝╚═╝     ╚═╝╚═╝  ╚═╝   ╚═╝   ╚═════╝ ╚══════╝╚═╝
  //
  //  ┌┐ ┬ ┬┬┬  ┌┬┐   ┬   ┬─┐┌─┐┌┬┐┬ ┬┬─┐┌┐┌  ┌┐┌┌─┐┬ ┬  ┌┬┐┌─┐┌─┐┌─┐┬─┐┬─┐┌─┐┌┬┐
  //  ├┴┐│ │││   ││  ┌┼─  ├┬┘├┤  │ │ │├┬┘│││  │││├┤ │││   ││├┤ ├┤ ├┤ ├┬┘├┬┘├┤  ││
  //  └─┘└─┘┴┴─┘─┴┘  └┘   ┴└─└─┘ ┴ └─┘┴└─┘└┘  ┘└┘└─┘└┴┘  ─┴┘└─┘└  └─┘┴└─┴└─└─┘─┴┘
  //  ┌─    ┬┌─┐  ┬─┐┌─┐┬  ┌─┐┬  ┬┌─┐┌┐┌┌┬┐    ─┐
  //  │───  │├┤   ├┬┘├┤ │  ├┤ └┐┌┘├─┤│││ │   ───│
  //  └─    ┴└    ┴└─└─┘┴─┘└─┘ └┘ ┴ ┴┘└┘ ┴     ─┘
  // If a callback function was not specified, then build a new `Deferred` and bail now.
  //
  // > This method will be called AGAIN automatically when the Deferred is executed.
  // > and next time, it'll have a callback.
  if (!done) {
    return new Deferred(WLModel, findOrCreate, query);
  } // --•


  // Otherwise, IWMIH, we know that a callback was specified.
  // So...
  //
  //  ███████╗██╗  ██╗███████╗ ██████╗██╗   ██╗████████╗███████╗
  //  ██╔════╝╚██╗██╔╝██╔════╝██╔════╝██║   ██║╚══██╔══╝██╔════╝
  //  █████╗   ╚███╔╝ █████╗  ██║     ██║   ██║   ██║   █████╗
  //  ██╔══╝   ██╔██╗ ██╔══╝  ██║     ██║   ██║   ██║   ██╔══╝
  //  ███████╗██╔╝ ██╗███████╗╚██████╗╚██████╔╝   ██║   ███████╗
  //  ╚══════╝╚═╝  ╚═╝╚══════╝ ╚═════╝ ╚═════╝    ╚═╝   ╚══════╝

  //  ╔═╗╔═╗╦═╗╔═╗╔═╗  ┌─┐┌┬┐┌─┐┌─┐┌─┐  ┌┬┐┬ ┬┌─┐  ┌─┐ ┬ ┬┌─┐┬─┐┬ ┬
  //  ╠╣ ║ ║╠╦╝║ ╦║╣   └─┐ │ ├─┤│ ┬├┤    │ ││││ │  │─┼┐│ │├┤ ├┬┘└┬┘
  //  ╚  ╚═╝╩╚═╚═╝╚═╝  └─┘ ┴ ┴ ┴└─┘└─┘   ┴ └┴┘└─┘  └─┘└└─┘└─┘┴└─ ┴
  //
  // Forge a stage 2 query (aka logical protostatement)
  try {
    forgeStageTwoQuery(query, orm);
  } catch (e) {
    switch (e.code) {
      case 'E_INVALID_CRITERIA':
        return done(
          flaverr(
            { name: 'UsageError' },
            new Error(
              'Invalid criteria.\n' +
              'Details:\n' +
              '  ' + e.details + '\n'
            )
          )
        );

      case 'E_INVALID_NEW_RECORDS':
        return done(
          flaverr(
            { name: 'UsageError' },
            new Error(
              'Invalid new record(s).\n'+
              'Details:\n'+
              '  '+e.details+'\n'
            )
          )
        );
      case 'E_NOOP':
        // If the criteria is deemed to be a no-op, then normalize it into a standard format.
        // This way, it will continue to represent a no-op as we proceed below, so the `findOne()`
        // call will also come back with an E_NOOP, and so then it will go on to do a `.create()`.
        // And most importantly, this way we don't have to worry about the case where the no-op
        // was caused by an edge case like `false` (we need to be able to munge the criteria --
        // i.e. deleting the `limit`).
        var STD_NOOP_CRITERIA = { where: { or: [] } };
        query.criteria = STD_NOOP_CRITERIA;
        break;

      default:
        return done(e);
    }
  }// >-•


  // Remove the `limit` clause that may have been automatically attached above.
  // (This is so that the findOne query is valid.)
  delete query.criteria.limit;


  //  ╔═╗═╗ ╦╔═╗╔═╗╦ ╦╔╦╗╔═╗  ┌─┐┬┌┐┌┌┬┐  ┌─┐┌┐┌┌─┐  ┌─┐ ┬ ┬┌─┐┬─┐┬ ┬
  //  ║╣ ╔╩╦╝║╣ ║  ║ ║ ║ ║╣   ├┤ ││││ ││  │ ││││├┤   │─┼┐│ │├┤ ├┬┘└┬┘
  //  ╚═╝╩ ╚═╚═╝╚═╝╚═╝ ╩ ╚═╝  └  ┴┘└┘─┴┘  └─┘┘└┘└─┘  └─┘└└─┘└─┘┴└─ ┴
  // Note that we pass in `meta` here, which ensures we're on the same db connection.
  // (provided one was explicitly passed in!)
  WLModel.findOne(query.criteria, function _afterPotentiallyFinding(err, foundRecord) {
    if (err) {
      return done(err);
    }

    // Note that we pass through a flag as the third argument to our callback,
    // indicating whether a new record was created.
    if (foundRecord) {
      return done(undefined, foundRecord, false);
    }

    // So that the create query is valid, check if the primary key value was
    // automatically set to `null` by FS2Q (i.e. because it was unspecified.)
    // And if so, remove it.
    //
    // > IWMIH, we know this was automatic because, if `null` had been
    // > specified explicitly, it would have already caused an error in
    // > our call to FS2Q above (`null` is NEVER a valid PK value)
    var pkAttrName = WLModel.primaryKey;
    var wasPKValueCoercedToNull = _.isNull(query.newRecord[pkAttrName]);
    if (wasPKValueCoercedToNull) {
      delete query.newRecord[pkAttrName];
    }

    // Build a modified shallow clone of the originally-provided `meta`
    // that also has `fetch: true`.
    var modifiedMeta = _.extend({}, query.meta || {}, { fetch: true });

    //  ╔═╗═╗ ╦╔═╗╔═╗╦ ╦╔╦╗╔═╗  ┌─┐┬─┐┌─┐┌─┐┌┬┐┌─┐  ┌─┐ ┬ ┬┌─┐┬─┐┬ ┬
    //  ║╣ ╔╩╦╝║╣ ║  ║ ║ ║ ║╣   │  ├┬┘├┤ ├─┤ │ ├┤   │─┼┐│ │├┤ ├┬┘└┬┘
    //  ╚═╝╩ ╚═╚═╝╚═╝╚═╝ ╩ ╚═╝  └─┘┴└─└─┘┴ ┴ ┴ └─┘  └─┘└└─┘└─┘┴└─ ┴
    WLModel.create(query.newRecord, function _afterCreating(err, createdRecord) {
      if (err) {
        return done(err);
      }

      // Pass the newly-created record to our callback.
      // > Note we set the `wasCreated` flag to `true` in this case.
      return done(undefined, createdRecord, true);

<<<<<<< HEAD
    }, _.extend({fetch: true}, query.meta));//</.create()>
=======
    }, modifiedMeta);//</.create()>
>>>>>>> 1915a95f
  }, query.meta);//</.findOne()>
};<|MERGE_RESOLUTION|>--- conflicted
+++ resolved
@@ -255,10 +255,6 @@
       // > Note we set the `wasCreated` flag to `true` in this case.
       return done(undefined, createdRecord, true);
 
-<<<<<<< HEAD
-    }, _.extend({fetch: true}, query.meta));//</.create()>
-=======
     }, modifiedMeta);//</.create()>
->>>>>>> 1915a95f
   }, query.meta);//</.findOne()>
 };