--- conflicted
+++ resolved
@@ -163,79 +163,6 @@
             return done(e);
         }
       }
-<<<<<<< HEAD
-    });//</ each known attribute def >
-
-    // Hold a variable for the queries `meta` property that could possibly be
-    // changed by us later on.
-    var modifiedMeta;
-
-    // If any collection resets were specified, force `fetch: true` (meta key)
-    // so that we can use it below.
-    if (_.keys(collectionResets).length > 0) {
-      // Build a modified shallow clone of the originally-provided `meta`
-      // that also has `fetch: true`.
-      modifiedMeta = _.extend({}, query.meta || {}, { fetch: true });
-    }//>-
-
-
-    //  ╔═╗╔═╗╦═╗╔═╗╔═╗  ┌─┐┌┬┐┌─┐┌─┐┌─┐  ┌┬┐┬ ┬┬─┐┌─┐┌─┐  ┌─┐ ┬ ┬┌─┐┬─┐┬ ┬
-    //  ╠╣ ║ ║╠╦╝║ ╦║╣   └─┐ │ ├─┤│ ┬├┤    │ ├─┤├┬┘├┤ ├┤   │─┼┐│ │├┤ ├┬┘└┬┘
-    //  ╚  ╚═╝╩╚═╚═╝╚═╝  └─┘ ┴ ┴ ┴└─┘└─┘   ┴ ┴ ┴┴└─└─┘└─┘  └─┘└└─┘└─┘┴└─ ┴
-    // Now, destructively forge this S2Q into a S3Q.
-    try {
-      query = forgeStageThreeQuery({
-        stageTwoQuery: query,
-        identity: modelIdentity,
-        transformer: WLModel._transformer,
-        originalModels: orm.collections
-      });
-    } catch (e) { return done(e); }
-
-
-    //  ┌─┐┌─┐┌┐┌┌┬┐  ┌┬┐┌─┐  ╔═╗╔╦╗╔═╗╔═╗╔╦╗╔═╗╦═╗
-    //  └─┐├┤ │││ ││   │ │ │  ╠═╣ ║║╠═╣╠═╝ ║ ║╣ ╠╦╝
-    //  └─┘└─┘┘└┘─┴┘   ┴ └─┘  ╩ ╩═╩╝╩ ╩╩   ╩ ╚═╝╩╚═
-    // Grab the appropriate adapter method and call it.
-    var adapter = WLModel._adapter;
-    if (!adapter.create) {
-      return done(new Error('The adapter used by this model (`' + modelIdentity + '`) doesn\'t support the `'+query.method+'` method.'));
-    }
-
-    // Allow the query to possibly use the modified meta
-    query.meta = modifiedMeta || query.meta;
-
-    // And call the adapter method.
-    adapter.create(WLModel.datastore, query, function _afterTalkingToAdapter(err, rawAdapterResult) {
-      if (err) {
-        err = forgeAdapterError(err, omen, 'create', modelIdentity, orm);
-        return done(err);
-      }//-•
-
-
-      //  ╔═╗╔╦╗╔═╗╔═╗  ╔╗╔╔═╗╦ ╦     ┬ ┬┌┐┌┬  ┌─┐┌─┐┌─┐  ╔═╗╔═╗╔╦╗╔═╗╦ ╦  ┌┬┐┌─┐┌┬┐┌─┐  ┬┌─┌─┐┬ ┬
-      //  ╚═╗ ║ ║ ║╠═╝  ║║║║ ║║║║     │ │││││  ├┤ └─┐└─┐  ╠╣ ║╣  ║ ║  ╠═╣  │││├┤  │ ├─┤  ├┴┐├┤ └┬┘
-      //  ╚═╝ ╩ ╚═╝╩    ╝╚╝╚═╝╚╩╝ooo  └─┘┘└┘┴─┘└─┘└─┘└─┘  ╚  ╚═╝ ╩ ╚═╝╩ ╩  ┴ ┴└─┘ ┴ ┴ ┴  ┴ ┴└─┘ ┴
-      //  ┬ ┬┌─┐┌─┐  ┌─┐┌─┐┌┬┐  ┌┬┐┌─┐  ┌┬┐┬─┐┬ ┬┌─┐
-      //  │││├─┤└─┐  └─┐├┤  │    │ │ │   │ ├┬┘│ │├┤
-      //  └┴┘┴ ┴└─┘  └─┘└─┘ ┴    ┴ └─┘   ┴ ┴└─└─┘└─┘
-      // If `fetch` was not enabled, return.
-      var fetch = modifiedMeta || (_.has(query.meta, 'fetch') && query.meta.fetch);
-      if (!fetch) {
-
-        if (!_.isUndefined(rawAdapterResult)) {
-          console.warn('\n'+
-            'Warning: Unexpected behavior in database adapter:\n'+
-            'Since `fetch` is NOT enabled, this adapter (for datastore `'+WLModel.datastore+'`)\n'+
-            'should NOT have sent back anything as the 2nd argument when triggering the callback\n'+
-            'from its `create` method.  But it did -- which is why this warning is being displayed:\n'+
-            'to help avoid confusion and draw attention to the bug.  Specifically, got:\n'+
-            util.inspect(rawAdapterResult, {depth:5})+'\n'+
-            '(Ignoring it and proceeding anyway...)'+'\n'
-          );
-        }//>-
-=======
->>>>>>> 0c8181b2
 
 
       //  ╔╗ ╔═╗╔═╗╔═╗╦═╗╔═╗  ┌─┐┬─┐┌─┐┌─┐┌┬┐┌─┐  ┬  ┬┌─┐┌─┐┌─┐┬ ┬┌─┐┬  ┌─┐  ┌─┐┌─┐┬  ┬  ┌┐ ┌─┐┌─┐┬┌─
