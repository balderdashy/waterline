# How Waterline Works


## High-Level Diagram

> This is a very rough/early pass at an architectural doc, and it only covers a subset of the major components inside of Waterline, but I wanted to include a link to it here in case it was helpful for anyone.
>
> [How Waterline Works (diagram)](https://docs.google.com/a/balderdashdesign.com/drawings/d/1u7xb5jDY5i2oeVRP2-iOGGVsFbosqTMWh9wfmY3BTfw/edit?usp=sharing)


## Overview: Talking to the database

There are two different approaches for talking to the database using Waterline.

### Waterline queries

The first, and simplest, is by building and executing a **Waterline query** -- most commonly by calling a model method to get a chainable deferred object:

```js
User.find()
.where({
  occupation: 'doctor'
})
.omit('occupation')
.limit(30)
.skip(90)
.sort('name asc')
.exec(function (err, userRecords){

});
```

### Statements

The second, lower-level approach to talking to your database with Waterline is to build and execute a **statement** -- most commonly by calling a datastore method:

```js
sails.datastore('mysql').sendStatement({
  select: ['*'],
  from: 'inventory',
  where: {
    type: 'snack'
  }
}).exec(function (err, result) {

});
```

> Statements expect you to use column names, not attribute names.




## Querying (implementation)

When you run a query in Waterline, the data structure goes through 5 different stages.

### Stage 1 query

> _aka "Query instance" / "deferred object"_

Stage 1 queries are Query instances; i.e. the deferred object you get from calling a model method.

For example:
```
var q = User.findOne({
  omit: 'occupation',
  where: {
    occupation: 'doctor'
  },
  select: ['name', 'age', 'createdAt'],
  skip: 90,
  sort: 'name asc'
}).populate('friends', {
  where: {
    occupation: 'doctor'
  },
  sort: 'yearsInIndustry DeSc'
});
```


### Stage 2 query

> _aka "logical protostatement"_

Under the covers, when you call `.exec()`, Waterline expands the stage 1 query into a dictionary (i.e. plain JavaScript object).

This is what's known as a "Stage 2 query":

```js
{
  method: 'findOne', // << the name of the method
  using: 'user', // << the identity of the model

  // The criteria dictionary
  // (because this is "find"/"findOne", "update", "destroy", "count", "sum", or "avg")
  criteria: {

    // The expanded "select" clause
    // (note that the only reason this is not `['*']` is because we specified an explicit `select` or `omit`
    // It will ALWAYS include the primary key.)
    // For no projections, this is `select: ['*']`.  And `select` is NEVER allowed to be `[]`.)
    select: [
      'id',
      'name',
      'age',
      'createdAt'
    ],

    // The expanded "omit" clause
    // (always empty array, unless we provided an `omit`.  If `omit` is anything other than [], then `select` must be `['*']` -- and vice versa)
    omit: [],

    // The expanded "where" clause
    where: {
      and: [
        { occupation: 'doctor' }
      ]
    },

    // The "limit" clause (if there is one, otherwise defaults to `Number.MAX_SAFE_INTEGER`)
    limit: 9007199254740991,

    // The "skip" clause (if there is one, otherwise defaults to 0)
    skip: 0,

    // The expanded "sort" clause
    sort: [
      { name: 'ASC' }
    ]
  },

  // The `populates` clause.
  // (if nothing was populated, this would be an empty dictionary.)
  populates: {

    // The keys inside of `populates` are either:
    // • `true` - if this is a singular ("model") association
    // • a subcriteria - if this is a plural ("collection") association a fully-normalized, stage 2 Waterline criteria
    // • `false` - special case, only for when this is a plural ("collection") association: when the provided subcriteria would actually be a no-op that will always end up as `[]`
    //
    // - - - - - - - - - - - - - - - - - - - - - - - - - - - - - - - - - - - - - - - - - - - - - - - - - - - - - - - - - - - - - - - - - - - -
    // > Side note about what to expect under the relevant key in record(s) when you populate vs. don't populate:
    // > • When populating a singular association, you'll always get either a dictionary (a child record) or `null` (if no child record matches the fk; e.g. if the fk was old, or if it was `null`)
    // > • When populating a plural association, you'll always get an array of dictionaries (child records).  Of course, it might be empty.
    // > • When NOT populating a singular association, you'll get whatever is stored in the database (there is no guarantee it will be correct-- if you fiddle with your database directly at the physical layer, you could mess it up).  Note that we ALWAYS guarantee that the key will be present though, so long as it's not being explicitly excluded by `omit` or `select`.  i.e. even if the database says it's not there, the key will exist as `null`.
    // > • When NOT populating a plural association, you'll never get the key.  It won't exist on the resulting record(s).
    // - - - - - - - - - - - - - - - - - - - - - - - - - - - - - - - - - - - - - - - - - - - - - - - - - - - - - - - - - - - - - - - - - - - -

    friends: {
      select: [ '*' ],
      omit: [],
      where: {
        and: [
          { occupation: 'doctor' }
        ]
      },
      limit: (Number.MAX_SAFE_INTEGER||9007199254740991),
      skip: 0,
      sort: [
        { yearsInIndustry: 'DESC' }
      ]
    }

  }

}
```


### Stage 3 query

> _aka "physical protostatement"_


Next, Waterline performs a couple of additional transformations:

+ replaces `method: 'findOne'` with `method: 'find'` (and updates `limit` accordingly)
+ replaces attribute names with column names
+ replaces the model identity with the table name
+ removed `populates` (or potentially replaced it with `joins`)
  + this varies-- keep in mind that sometimes _multiple physical protostatements will be built up and sent to different adapters_-- or even the same one.
  + if `joins` is added, then this would replace `method: 'findOne'` or `method: 'find'` with `method: 'join'`.

```js
{
  method: 'find', //<< note that "findOne" was replaced with "find"
  using: 'users', //<< the table name
  criteria: {
    select: [
      'id',
      'full_name',
      'age',
      'created_at',
      'updated_at'
    ],
    where: {
      and: [
        { occupation_key: 'doctor' }
      ]
    },
    limit: 2,//<< note that this was set to `2` automatically
    skip: 90,
    sort: [
      { full_name: 'ASC' }
    ]
  }
}
```

This physical protostatement is what gets sent to the database adapter.



> Note that, in some cases, **multiple different physical protostatements** will be built up, and sent to the same or different adapters.

For example, if Waterline decides that it is a good idea (based on the variety of logical query
this is, which datastores it spans, and the support implemented in adapters), then it will transform
the method to `join`, and provide additional info:

```js
{
  method: 'join', //<< note that "findOne" was replaced with "join"
  using: 'users', //<< the table name
  criteria: {
    select: [
      'id',
      'full_name',
      'age',
      'created_at',
      'updated_at'
    ],
    where: {
      and: [
        { occupation_key: 'doctor' }
      ]
    },
    limit: 2,//<< note that this was STILL set to `2` automatically
    skip: 90,
    sort: [
      { full_name: 'ASC' }
    ],

    // If `method` is `join`, then join instructions will be included in the criteria:
    joins: [
      // TODO: document `joins`
    ]
  },
}
```



### Stage 4 query

> _aka "statement"_

In the database adapter, the physical protostatement is converted into an actual _statement_:

```js
{
  from: 'users',
  select: [
    'id',
    'full_name',
    'age',
    'created_at',
    'updated_at'
  ],
  where: {
    and: [
      { occupation_key: 'doctor' }
    ]
  },
  limit: 2,
  skip: 90,
  sort: [
    { full_name: 'ASC' }
  ]
}
```

This is the same kind of statement that you can send directly to the lower-level driver.  Statements are _much_ closer to native queries (e.g. SQL query or MongoDB native queries).  They are still more or less database-agnostic, but less regimented, and completely independent from the database schema.



### Stage 5 query

> _aka "native query"_

In the database driver, the statement is compiled into a native query:

```js
SELECT id, full_name, age, created_at, updated_at FROM users WHERE occupation_key="doctor" LIMIT 2 SKIP 90 SORT full_name ASC;
```




## Example `where` clause iterator

See https://gist.github.com/mikermcneil/8252ce4b7f15d9e2901003a3a7a800cf for an example of an iterator for a stage 2 query's `where` clause.





## Query pipeline (example)

Here's a quick example that demonstrates how this all fits together.

It operates under these assumptions:

1. A person have exactly one mom (also a Person)
2. A person can have many "cats" (Cat), and they can have many "humanFriends" (Person)
3. A person can have many "dogs" (Dog), but every dog has one "owner" (Person)



Given the following stage 1 query:

```js
// A stage 1 query
var q = Person.find({
  select: ['name', 'age']
})
.populate('mom')
.populate('dogs')
.populate('cats', {
  where: { name: { startsWith: 'Fluffy' } },
  limit: 50,
  sort: 'age DESC',
  omit: ['age']
});
```

It would be forged into the following stage 2 query:

```js
// A stage 2 query
{

  method: 'find',

  using: 'person',

  meta: {},

  criteria: {
    where: {},
    limit: 9007199254740991,
    skip: 0,
    sort: [ { id: 'ASC' } ], //<< implicitly added
    select: ['id', 'name', 'age', 'mom'],
    //^^ note that it automatically filled in the pk attr,
    // as well as the fk attrs for any model associations
    // being populated.  (if omit was specified instead,
    // then it would have been checked to be sure that neither
    // the pk attr nor any necessary fk attrs were being explicitly
    // omitted.  If any were, Waterline would refuse to run the query.)
  },

  populates: {
    mom: true,
    dogs: {
      where: {},
      limit: 9007199254740991,
      skip: 0,
      sort: [ { id: 'ASC' } ], //<< implicitly added
      select: ['*']
    },
    cats: {
      where: {
        and: [
          { name: { startsWith: 'Fluffy' } }
        ]
      },
      limit: 50,
      skip: 0,
      sort: [ { age: 'DESC' } ],
      omit: ['age']
    }
  }

}
```


Then, it would then be forged into one or more stage 3 queries, depending on the datastores/adapters at work.  For example:

```js
// A stage 3 query
{
  method: 'find',
  using: 'the_person_table',
  meta: {},
  criteria: {
    where: {},
    limit: 9007199254740991,
    skip: 0,
    sort: [ { id_colname: 'ASC' } ],
    select: ['id_colname', 'name_col_____name', 'age_whatever', 'mom_fk_col_name']
    // If this had been `['*']`, then the `select` clause would have simply been omitted.
  },
  // Note that `joins` might sometimes be included here.
  // But since this example is xD/A, the `joins` key would not exist.
}
```


```js
// Another stage 3 query (for "cats")
{
  method: 'find',
  using: 'the_cat_table',
  meta: {},
  criteria: {
    where: {
      and: [
        { id_colname: { in: [ 39, 844, 2, 3590, 381, 3942, 93, 3959, 1, 492, 449, 224 ] } },
        //^^ injected b/c this is implementing part of an xD/A populate
        { name_colname: { startsWith: 'Fluffy' } }
      ]
    },
    limit: 50,
    skip: 0,
    sort: [ { age_col_name: 'DESC' } ],
    select: ['id_colname', 'name_colname__', '_temperament_colname'],
    // Note that even though this was an `omit`, it was expanded.
  }
}
```


```js
// Yet another stage 3 query  (for "mom")
{
  method: 'find',
  using: 'the_person_table',
  meta: {},
  criteria: {
    where: {
      and: [
        { id_colname: { in: [ 2323, 3291, 38, 1399481 ] } }
        //^^ injected b/c this is implementing part of an xD/A populate
      ]
    },
    limit: 9007199254740991,
    skip: 0,
    sort: [ { id_colname: 'ASC' } ],
    select: ['id_colname', 'name_col_____name', 'age_whatever', 'mom_fk_col_name']
    // ^This is always fully expanded, because you can't currently specify a subcriteria for a model association.
  }
}
```


_etc._




## Validating/normalizing a criteria's `where` clause

#### If key is `and` or `or`...
Then this is a predicate operator that should have an array on the RHS.

#### For any other key...

The key itself must be a valid attr name or column name (depending on if this is a stage 2 or stage 3 query).

The meaning of the RHS depends on its type:

=> string, number, boolean, or null
 => indicates an equality filter

=> array
  => indicates shortcut notation for "IN"
  => (should be normalized into `{in: ['...']}` automatically -- never allowed if expecting it to already be normalized)

=> dictionary
  => indicates a subattribute modifier
  => The type expectation for the dictionary itself varies.
  => (but note that `{'!':[...]}` should be normalized into `{nin: ['...']}` automatically -- never allowed if expecting it to already be normalized)

=> misc
  => never allowed




Examples:
-------------------------------------------------------------------------------------

{ occupation: 'doctor' },
{ occupation: 23523 },
{ occupation: null },
{ occupation: true },
{ occupation: false },
{ occupation: false },

{ occupation: { not: 'doctor' } },
{ occupation: { not: 23523 } },
{ occupation: { not: null } },
{ occupation: { not: true } },
{ occupation: { not: false } },

{ occupation: { in: ['doctor', 'nurse'] } },
{ occupation: { in: [true, false, 283523, null] } },

{ occupation: { nin: ['doctor', 'nurse'] } },
{ occupation: { nin: [true, false, 283523, null] } },

{ occupation: { contains: 'asdf' } },
{ occupation: { like: 'asdf' } },
{ occupation: { startsWith: 'asdf' } },
{ occupation: { endsWith: 'asdf' } },









## Glossary

Quick reference for what various things inside of the query are called.

> These notes are for the stage 2 and stage 3 queries-- but they are mostly applicable to stage 1 queries and stage 4 queries as well.  Just note that stage 1 queries tend to be much more tolerant in general, whereas stage 4 queries are more strict.  Also realize that the details of what is supported in criteria varies slightly between stages.
>
> + For more specific (albeit slightly older and potentially out of date) docs on criteria in stage 4 queries, see https://github.com/treelinehq/waterline-query-docs/blob/99a51109a8cfe5b705f40b987d4d933852a4af4c/docs/criteria.md
> + For more specific (albeit slightly older and potentially out of date) docs on criteria in stage 1 queries, see https://github.com/balderdashy/waterline-criteria/blob/26f2d0e25ff88e5e1d49e55116988322339aad10/lib/validators/validate-sort-clause.js and https://github.com/balderdashy/waterline-criteria/blob/26f2d0e25ff88e5e1d49e55116988322339aad10/lib/validators/validate-where-clause.js


| Word/Phrase            | Meaning |
|:-----------------------|:------------------------------------------------------------------------------|
| query key              | A top-level key in the query itself; e.g. `criteria`, `populates`, `newRecords`, etc.  There are a specific set of permitted query keys (attempting to use any extra keys will cause errors!  But note that instead of attaching ad hoc query keys, you can use `meta` for custom stuff.)
| clause                 | A top-level key in the `criteria`.  There are a specific set of permitted clauses in criterias.  Which clauses are allowed depends on what stage of query this is (for example, stage 3 queries don't permit the use of `omit`, but stage 2 queries _do_)
| `sort` clause          | When fully-normalized, this is an array of >=1 dictionaries called comparator directives.
| comparator directive   | An item within the array of a fully normalized `sort` clause.  Should always be a dictionary with exactly one key, which is the name of an attribute (or column name, if this is a stage 3 query).  The RHS value of the key must always be either 'ASC' or 'DESC'.
| `where` clause         | The `where` clause of a fully normalized criteria always has one key at the top level: either "and" or "or", whose RHS is an array consisting of zero or more conjuncts or disjuncts.
| conjunct               | A dictionary within an `and` array.  When fully normalized, always consists of exactly one key-- an attribute name (or column name), whose RHS is either (A) a nested predicate operator or (B) a filter.
| disjunct               | A dictionary within an `or` array whose contents work exactly like those of a conjunct (see above).
| scruple                | Another name for a dictionary which could be a conjunct or disjunct.  Particularly useful when talking about a stage 1 query, since not everything will have been normalized yet.
| predicate operator     | A _predicate operator_ (or simply a _predicate_) is an array-- more specifically, it is the RHS of a key/value pair where the key is either "and" or "or".  This array consists of 0 or more dictionaries called either "conjuncts" or "disjuncts" (depending on whether it's an "and" or an "or")
| filter                 | A _filter_ is the RHS of a key/value pair within a conjunct or disjunct.  It represents how values for a particular attribute name (or column name) will be qualified.  Once normalized, filters are always either a primitive (called an _equivalency filter_) or a dictionary (called a _complex filter_) consisting of exactly one key/value pairs called a "modifier" (aka "sub-attribute modifier").  In certain special cases, (in stage 1 queries only!) multiple different modifiers can be combined together within a complex filter (e.g. combining `>` and `<` to indicate a range of values).  In stage 2 queries, these have already been normalized out (using `and`).
| modifier               | The RHS of a key/value pair within a complex filter, where the key is one of a special list of legal modifiers such as `nin`, `in`, `contains`, `!`, `>=`, etc.  A modifier impacts how values for a particular attribute name (or column name) will be qualified.  The data type for a particular modifier depends on the modifier.  For example, a modifier for key `in` or `nin` must be an array, but a modifier for key `contains` must be either a string or number.


```
// Example: Look up records whose name contains "Ricky", as well as being prefixed or suffixed
// with some sort of formal-sounding title.
where: {
  and: [
    { name: {contains: 'Ricky'} },
    {
      or: [
        { name: {endsWith: 'Esq.'} },
        { name: {endsWith: 'Jr.'} },
        { name: {endsWith: 'Sr.'} },
        { name: {endsWith: 'II'} },
        { name: {endsWith: 'III'} },
        { name: {endsWith: 'IV'} },
        { name: {startsWith: 'Dr.'} }
        { name: {startsWith: 'Miss'} }
        { name: {startsWith: 'Ms.'} }
        { name: {startsWith: 'Mrs.'} }
        { name: {startsWith: 'Mr.'} },
        { name: {startsWith: 'Rvd.'} }
      ]
    }
  ]
}
```




## Associations

### Broad classifications of associations:

+ singular (association which declares `model`)
+ plural (association which declares `collection`)

*There is also a distinction between one-way and two-way associations:*

"Two-way" just means that there's another "side" to the association-- i.e. that, if you change the association, the expected results when you populate the other side of the association change-- _automatically_ (and in some cases, they actually change at the physical layer when you make the original change).  "One-way" means that there is no other side.  If you change a one-way association, no other associations are affected.

There are three different kinds of two-way associations, and two different kinds of one-way associations.  Here they are:

### The various kinds of two-way associations:

+ plural, two-way, *exclusive*   (plural association whose `via` is pointing at a singular association on the other side)
+ singular, two-way (singular association who is pointed at on the other side by a plural association w/ `via`)
+ plural, two-way, *shared*  (plural association whose `via` is pointing at a plural association on the other side with a matching `via`)

### The various kinds of one-way associations:

+ singular, one-way  (singular association who is NOT pointed at by any `via`)
+ plural, one-way (plural association without a `via` of its own, and which is NOT pointed at by `via` on the other side)





## Adapters & auto-migrations

Auto-migrations are now handled outside of Waterline core.

Notes for adapter maintainers who implement `define` et al:



##### Reserved column types

When interpeting `autoMigrations.columnType`, there are a few special reserved column types to be aware of, that should always be handled:
  + `_numberkey` _(e.g. you might understand this as "INTEGER")_
<<<<<<< HEAD
  + `_stringkey` _(e.g. you might understand this as "VARCHAR(255)")_
  + `_numbertimestamp` _(e.g. you might understand this as "BIGINTEGER" -- this is for JS timestamps (epoch ms))_
  + `_stringtimestamp` _(e.g. you might understand this as "VARCHAR(14)")_
  + _string  _(e.g. you might understand this as "TEXT")_
  + _number  _(e.g. you might understand this as "DOUBLE")_
  + _boolean _(e.g. you might understand this as "TINYINT")
  + _json  _(e.g. you might understand this as "TEXT" in MySQL, or "JSON" in PostgreSQL)
  + _ref  _(non-JSON-structured data that may or may not be serializable in adapter-specific ways; e.g. you might understand this as "TEXT".)_
=======
  + `_stringkey` _(e.g. you might understand this as "VARCHAR")_
  + `_string`  _(e.g. you might understand this as "TEXT")_
  + `_number`  _(e.g. you might understand this as "DOUBLE")_
  + `_boolean` _(e.g. you might understand this as "TINYINT")_
  + `_json`  _(e.g. you might understand this as "TEXT" in MySQL, or "JSON" in PostgreSQL)_
  + `_ref` _(non-JSON-structured data that may or may not be serializable in adapter-specific ways; e.g. you might understand this as "TEXT".)_
>>>>>>> 4f6d225c

These (^^) are the different core Waterline logical data types, but prefixed by underscore (e.g. `_string`) AS WELL AS two special reserved column types (`_numberkey` and `_stringkey`).  These two additional column types are used for primary key and foreign key (singular association) values.  Note that foreign key values could also be null.

##### Unrecognized column types

If `autoMigrations.columnType` for a given attribute is unrecognized for your database, then fail with an error.




## Special cases / FAQ

##### _What is an "exclusive" association?_

It just means a plural association with the special restriction that no two records can have the same associated child records in it.

> This is vs. a "shared" association, which is what we call any plural association that is non-exclusive, as per this definition.

##### _What about *through* associations?_

A *through* association is a subgenre of plural, two-way, shared associations, where you actually can set up the junction model as one of the models in your app-level code.


##### _What about *reflexive* associations?_

A **reflexive** association is just any association where the associated model is the same as the parent model.


##### _What about if you have a plural association with `via` pointed at another plural association, but there is no via on the other side?_

That's an error (i.e. in waterline-schema)*.




## Required vs allowNull vs. defaultsTo vs. autoCreatedAt vs. autoUpdatedAt

Though relatively simple from the perspective of userland, this gets a bit complicated internally in Waterline.

For details, see https://docs.google.com/spreadsheets/d/1whV739iW6O9SxRZLCIe2lpvuAUqm-ie7j7tn_Pjir3s/edit#gid=1814738146










<|MERGE_RESOLUTION|>--- conflicted
+++ resolved
@@ -619,23 +619,14 @@
 
 When interpeting `autoMigrations.columnType`, there are a few special reserved column types to be aware of, that should always be handled:
   + `_numberkey` _(e.g. you might understand this as "INTEGER")_
-<<<<<<< HEAD
   + `_stringkey` _(e.g. you might understand this as "VARCHAR(255)")_
   + `_numbertimestamp` _(e.g. you might understand this as "BIGINTEGER" -- this is for JS timestamps (epoch ms))_
   + `_stringtimestamp` _(e.g. you might understand this as "VARCHAR(14)")_
-  + _string  _(e.g. you might understand this as "TEXT")_
-  + _number  _(e.g. you might understand this as "DOUBLE")_
-  + _boolean _(e.g. you might understand this as "TINYINT")
-  + _json  _(e.g. you might understand this as "TEXT" in MySQL, or "JSON" in PostgreSQL)
-  + _ref  _(non-JSON-structured data that may or may not be serializable in adapter-specific ways; e.g. you might understand this as "TEXT".)_
-=======
-  + `_stringkey` _(e.g. you might understand this as "VARCHAR")_
   + `_string`  _(e.g. you might understand this as "TEXT")_
   + `_number`  _(e.g. you might understand this as "DOUBLE")_
   + `_boolean` _(e.g. you might understand this as "TINYINT")_
   + `_json`  _(e.g. you might understand this as "TEXT" in MySQL, or "JSON" in PostgreSQL)_
   + `_ref` _(non-JSON-structured data that may or may not be serializable in adapter-specific ways; e.g. you might understand this as "TEXT".)_
->>>>>>> 4f6d225c
 
 These (^^) are the different core Waterline logical data types, but prefixed by underscore (e.g. `_string`) AS WELL AS two special reserved column types (`_numberkey` and `_stringkey`).  These two additional column types are used for primary key and foreign key (singular association) values.  Note that foreign key values could also be null.
 
