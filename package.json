{
  "name": "waterline",
  "description": "An ORM for Node.js and the Sails framework",
<<<<<<< HEAD
  "version": "0.10.22-rc1",
=======
  "version": "0.10.26",
>>>>>>> daf0752e
  "homepage": "http://github.com/balderdashy/waterline",
  "contributors": [
    {
      "name": "particlebanana",
      "github": "https://github.com/particlebanana"
    },
    {
      "name": "mikermcneil",
      "github": "https://github.com/mikermcneil"
    },
    {
      "name": "zolmeister",
      "github": "https://github.com/zolmeister"
    }
  ],
  "dependencies": {
    "anchor": "~0.10.2",
    "async": "~1.2.0",
    "bluebird": "~2.9.25",
    "deep-diff": "~0.3.0",
    "lodash": "~3.9.1",
    "switchback": "~1.1.3",
    "prompt": "~0.2.14",
    "waterline-criteria": "~0.11.1",
    "waterline-schema": "~0.1.17"
  },
  "devDependencies": {
    "codeclimate-test-reporter": "0.0.4",
    "mocha": "~2.2.5",
    "istanbul": "~0.3.14",
    "should": "~6.0.3",
    "sails-memory": "balderdashy/sails-memory",
    "waterline-adapter-tests": "balderdashy/waterline-adapter-tests"
  },
  "keywords": [
    "mvc",
    "orm",
    "mysql",
    "postgresql",
    "redis",
    "mongodb",
    "active-record",
    "waterline",
    "sails",
    "sails.js"
  ],
  "repository": "git://github.com/balderdashy/waterline.git",
  "main": "./lib/waterline",
  "scripts": {
    "test": "make test",
    "prepublish": "npm prune",
    "browserify": "rm -rf .dist && mkdir .dist && browserify lib/waterline.js -s Waterline | uglifyjs > .dist/waterline.min.js",
    "coverage": "make coverage"
  },
  "engines": {
    "node": "*"
  },
  "license": "MIT",
  "bugs": {
    "url": "https://github.com/balderdashy/waterline/issues/new"
  }
}<|MERGE_RESOLUTION|>--- conflicted
+++ resolved
@@ -1,11 +1,7 @@
 {
   "name": "waterline",
   "description": "An ORM for Node.js and the Sails framework",
-<<<<<<< HEAD
-  "version": "0.10.22-rc1",
-=======
   "version": "0.10.26",
->>>>>>> daf0752e
   "homepage": "http://github.com/balderdashy/waterline",
   "contributors": [
     {
