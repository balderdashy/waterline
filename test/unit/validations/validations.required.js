--- conflicted
+++ resolved
@@ -13,15 +13,9 @@
           type: 'string',
           required: true
         },
-<<<<<<< HEAD
         employed: {
           type: 'boolean',
           required: true
-=======
-        employed: { 
-          type: 'boolean', 
-          required: true 
->>>>>>> 609c04a8
         },
         age: { type: 'integer' }
       };
@@ -38,7 +32,7 @@
         done();
       });
     });
-    
+
     it('should error if no value is set for required boolean field', function(done) {
       validator.validate({ name: 'Frederick P. Frederickson', age: 27 }, function(errors) {
         assert(errors.ValidationError);
@@ -49,7 +43,6 @@
       });
     });
 
-<<<<<<< HEAD
     it('should error if no value is set for required boolean field', function(done) {
       validator.validate({ name: 'Frederick P. Frederickson', age: 27 }, function(errors) {
         assert(errors.ValidationError);
@@ -60,8 +53,6 @@
       });
     });
 
-=======
->>>>>>> 609c04a8
     it('should NOT error if all required values are set', function(done) {
       validator.validate({ name: 'Foo Bar', employed: true, age: 27 }, function(errors) {
         assert(!errors);
