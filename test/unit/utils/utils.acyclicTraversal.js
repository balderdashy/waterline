var assert = require('assert'),
    traverse = require('../../../lib/waterline/utils/acyclicTraversal');

describe('utils/acyclicTraversal', function() {

  describe('schema', function() {

    var schema = {
      user: {
        attributes: {
          name: 'string',
          age: 'integer',
          pets: {
            collection: 'pet',
            via: 'owner'
          },
          formerPets: {
            collection: 'user',
            via: 'formerOwners'
          }
        }
      },
      pet: {
        attributes: {
          name: 'string',
          breed: 'string',
          owner: {
            model: 'user'
          },
          formerOwners: {
            collection: 'user',
            via: 'formerPets'
          }
        }
      }
    };

    it('should return a .populate() plan', function() {
      var plan = traverse(schema, 'user', 'pets');
<<<<<<< HEAD
      // console.log('User.populateDeep("pets") ::\n', 'User.pets :', plan);
=======
>>>>>>> ec5a3a7d
      assert(typeof plan === 'object');
    });

    it('should include distinct associations (i.e. `formerOwners`)', function () {
      var plan = traverse(schema, 'user', 'pets');
      assert(typeof plan.formerOwners === 'object');
    });
    it('should NOT include already-traversed back-references (i.e. `owner`)', function () {
      var plan = traverse(schema, 'user', 'pets');
      assert(typeof plan.owner === 'undefined');
    });
    it('should NOT include already-traversed associations (i.e. `pets`)', function () {
      var plan = traverse(schema, 'user', 'pets');
      assert(typeof plan.formerOwners.pets === 'undefined');
    });
  });

});<|MERGE_RESOLUTION|>--- conflicted
+++ resolved
@@ -37,10 +37,6 @@
 
     it('should return a .populate() plan', function() {
       var plan = traverse(schema, 'user', 'pets');
-<<<<<<< HEAD
-      // console.log('User.populateDeep("pets") ::\n', 'User.pets :', plan);
-=======
->>>>>>> ec5a3a7d
       assert(typeof plan === 'object');
     });
 
